[package]
name = "astroport-router"
version = "1.1.0"
authors = ["Astroport"]
edition = "2021"
description = "The Astroport router contract - provides multi-hop swap functionality for Astroport pools"
license = "Apache-2.0"

exclude = [
    # Those files are rust-optimizer artifacts. You might want to commit them for convenience but they should not be part of the source code publication.
    "contract.wasm",
    "hash.txt",
]

# See more keys and their definitions at https://doc.rust-lang.org/cargo/reference/manifest.html

[lib]
crate-type = ["cdylib", "rlib"]

[features]
# for quicker tests, cargo test --lib
# for more explicit tests, cargo test --features=backtraces
backtraces = ["cosmwasm-std/backtraces"]

[dependencies]
cw2 = "0.15"
cw20 = "0.15"
<<<<<<< HEAD
cosmwasm-std = { version = "1.1" }
cw-storage-plus = "0.15"
integer-sqrt = "0.1.5"
=======
cosmwasm-std = "1.1"
cw-storage-plus = "0.15"
integer-sqrt = "0.1"
>>>>>>> 042b0768
astroport = { path = "../../packages/astroport", default-features = false }
thiserror = { version = "1.0" }
cosmwasm-schema = "1.1"

[dev-dependencies]
astroport-factory = { path = "../factory" }
astroport-token = { path = "../token" }
astroport-pair = { path = "../pair" }
anyhow = "1.0"
cw-multi-test = "0.15"

<|MERGE_RESOLUTION|>--- conflicted
+++ resolved
@@ -1,6 +1,6 @@
 [package]
 name = "astroport-router"
-version = "1.1.0"
+version = "1.1.1"
 authors = ["Astroport"]
 edition = "2021"
 description = "The Astroport router contract - provides multi-hop swap functionality for Astroport pools"
@@ -25,15 +25,9 @@
 [dependencies]
 cw2 = "0.15"
 cw20 = "0.15"
-<<<<<<< HEAD
-cosmwasm-std = { version = "1.1" }
-cw-storage-plus = "0.15"
-integer-sqrt = "0.1.5"
-=======
 cosmwasm-std = "1.1"
 cw-storage-plus = "0.15"
 integer-sqrt = "0.1"
->>>>>>> 042b0768
 astroport = { path = "../../packages/astroport", default-features = false }
 thiserror = { version = "1.0" }
 cosmwasm-schema = "1.1"
@@ -43,5 +37,4 @@
 astroport-token = { path = "../token" }
 astroport-pair = { path = "../pair" }
 anyhow = "1.0"
-cw-multi-test = "0.15"
-
+cw-multi-test = "0.15"