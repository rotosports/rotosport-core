--- conflicted
+++ resolved
@@ -2,40 +2,22 @@
 
 use cosmwasm_std::{
     entry_point, from_binary, to_binary, Addr, Api, Binary, CosmosMsg, Decimal, Deps, DepsMut, Env,
-<<<<<<< HEAD
     MessageInfo, Response, StdError, StdResult, Uint128, WasmMsg,
-=======
-    MessageInfo, QueryRequest, Response, StdError, StdResult, Uint128, WasmMsg, WasmQuery,
->>>>>>> 042b0768
 };
 use cw2::{get_contract_version, set_contract_version};
 use cw20::Cw20ReceiveMsg;
 
-<<<<<<< HEAD
 use astroport::asset::{addr_opt_validate, Asset, AssetInfo};
-=======
-use crate::error::ContractError;
-use crate::operations::execute_swap_operation;
-use crate::state::{Config, CONFIG};
-
-use astroport::asset::{Asset, AssetInfo, PairInfo};
->>>>>>> 042b0768
 use astroport::pair::{QueryMsg as PairQueryMsg, SimulationResponse};
 use astroport::querier::query_pair_info;
 use astroport::router::{
     ConfigResponse, Cw20HookMsg, ExecuteMsg, InstantiateMsg, MigrateMsg, QueryMsg,
     SimulateSwapOperationsResponse, SwapOperation, MAX_SWAP_OPERATIONS,
 };
-<<<<<<< HEAD
 
 use crate::error::ContractError;
 use crate::operations::execute_swap_operation;
 use crate::state::{Config, CONFIG};
-=======
-use cw2::{get_contract_version, set_contract_version};
-use cw20::Cw20ReceiveMsg;
-use std::collections::HashMap;
->>>>>>> 042b0768
 
 /// Contract name that is used for migration.
 const CONTRACT_NAME: &str = "astroport-router";
@@ -43,18 +25,6 @@
 const CONTRACT_VERSION: &str = env!("CARGO_PKG_VERSION");
 
 /// Creates a new contract with the specified parameters in the [`InstantiateMsg`].
-<<<<<<< HEAD
-=======
-/// Returns a default object of type [`Response`] if the operation was successful,
-/// or a [`ContractError`] if the contract was not created.
-/// ## Params
-/// * **deps** is an object of type [`DepsMut`].
-///
-/// * **env** is an object of type [`Env`].
-///
-/// * **_info** is an object of type [`MessageInfo`].
-/// * **msg** is a message of type [`InstantiateMsg`] which contains the basic settings for creating the contract.
->>>>>>> 042b0768
 #[cfg_attr(not(feature = "library"), entry_point)]
 pub fn instantiate(
     deps: DepsMut,
@@ -74,24 +44,9 @@
     Ok(Response::default())
 }
 
-<<<<<<< HEAD
 /// Exposes all the execute functions available in the contract.
 ///
 /// ## Variants
-=======
-/// ## Description
-/// Exposes all the execute functions available in the contract.
-/// ## Params
-/// * **deps** is an object of type [`Deps`].
-///
-/// * **env** is an object of type [`Env`].
-///
-/// * **_info** is an object of type [`MessageInfo`].
-///
-/// * **msg** is an object of type [`ExecuteMsg`].
-///
-/// ## Queries
->>>>>>> 042b0768
 /// * **ExecuteMsg::Receive(msg)** Receives a message of type [`Cw20ReceiveMsg`] and processes
 /// it depending on the received template.
 ///
@@ -154,67 +109,32 @@
 }
 
 /// Receives a message of type [`Cw20ReceiveMsg`] and processes it depending on the received template.
-<<<<<<< HEAD
-///
-=======
-/// If no template is found in the received message, then a [`ContractError`] is returned,
-/// otherwise it returns a [`Response`] with the specified attributes if the operation was successful
-/// ## Params
-/// * **deps** is an object of type [`DepsMut`].
-///
-/// * **env** is an object of type [`Env`].
-///
-/// * **info** is an object of type [`MessageInfo`].
-///
->>>>>>> 042b0768
+///
 /// * **cw20_msg** is an object of type [`Cw20ReceiveMsg`].
 pub fn receive_cw20(
     deps: DepsMut,
     env: Env,
     cw20_msg: Cw20ReceiveMsg,
 ) -> Result<Response, ContractError> {
-    let sender = deps.api.addr_validate(&cw20_msg.sender)?;
     match from_binary(&cw20_msg.msg)? {
         Cw20HookMsg::ExecuteSwapOperations {
             operations,
             minimum_receive,
             to,
             max_spread,
-<<<<<<< HEAD
         } => execute_swap_operations(
             deps,
             env,
-            sender,
+            Addr::unchecked(cw20_msg.sender),
             operations,
             minimum_receive,
             to,
             max_spread,
         ),
-=======
-        } => {
-            let to_addr = if let Some(to_addr) = to {
-                Some(deps.api.addr_validate(to_addr.as_str())?)
-            } else {
-                None
-            };
-
-            execute_swap_operations(
-                deps,
-                env,
-                info,
-                sender,
-                operations,
-                minimum_receive,
-                to_addr,
-                max_spread,
-            )
-        }
->>>>>>> 042b0768
     }
 }
 
 /// Performs swap operations with the specified parameters.
-<<<<<<< HEAD
 ///
 /// * **sender** address that swaps tokens.
 ///
@@ -223,23 +143,6 @@
 /// * **minimum_receive** used to guarantee that the ask amount is above a minimum amount.
 ///
 /// * **to** recipient of the ask tokens.
-=======
-/// Returns an [`ContractError`] on failure, otherwise returns [`Response`] to execute if the operation is successful.
-/// ## Params
-/// * **deps** is an object of type [`DepsMut`].
-///
-/// * **env** is an object of type [`Env`].
-///
-/// * **_info** is an object of type [`MessageInfo`].
-///
-/// * **sender** is an object of type [`Addr`]. This is the address that swaps tokens.
-///
-/// * **operations** is a vector that contains objects of type [`SwapOperation`]. These are all the swap operations to perform.
-///
-/// * **minimum_receive** is an object of type [`Option<Uint128>`]. Used to guarantee that the ask amount is above a minimum amount.
-///
-/// * **to** is the object of type [`Option<Addr>`]. Sets the recipient of the swap operation.
->>>>>>> 042b0768
 #[allow(clippy::too_many_arguments)]
 pub fn execute_swap_operations(
     deps: DepsMut,
@@ -247,11 +150,7 @@
     sender: Addr,
     operations: Vec<SwapOperation>,
     minimum_receive: Option<Uint128>,
-<<<<<<< HEAD
     to: Option<String>,
-=======
-    to: Option<Addr>,
->>>>>>> 042b0768
     max_spread: Option<Decimal>,
 ) -> Result<Response, ContractError> {
     let operations_len = operations.len();
@@ -266,24 +165,11 @@
     // Assert the operations are properly set
     assert_operations(deps.api, &operations)?;
 
-<<<<<<< HEAD
     let to = addr_opt_validate(deps.api, &to)?.unwrap_or(sender);
 
     let target_asset_info = operations.last().unwrap().get_target_asset_info();
 
     let mut messages = operations
-=======
-    let to = if let Some(to) = to {
-        deps.api.addr_validate(to.as_str())?
-    } else {
-        sender
-    };
-
-    let target_asset_info = operations.last().unwrap().get_target_asset_info();
-
-    let mut operation_index = 0;
-    let mut messages: Vec<CosmosMsg> = operations
->>>>>>> 042b0768
         .into_iter()
         .enumerate()
         .map(|(operation_index, op)| {
@@ -322,7 +208,6 @@
     Ok(Response::new().add_messages(messages))
 }
 
-<<<<<<< HEAD
 /// Checks if an ask amount is equal to or above a minimum amount.
 ///
 /// * **asset_info** asset to check the ask amount for.
@@ -332,22 +217,6 @@
 /// * **minimum_receive** minimum amount of `ask` assets to receive.
 ///
 /// * **receiver** address that received `ask` assets.
-=======
-/// ## Description
-/// Checks if an ask amount is equal to or above a minimum amount.
-/// Returns a [`ContractError`] on failure, otherwise returns a default object of type [`Response`]
-/// if the operation is successful.
-/// ## Params
-/// * **deps** is an object of type [`DepsMut`].
-///
-/// * **asset_info** is an object of type [`AssetInfo`]. Specifies the asset to check the ask amount for.
-///
-/// * **prev_balance** is an object of type [`Uint128`]. This is the previous balance that the swap receive had before getting `ask` assets.
-///
-/// * **minimum_receive** is an object of type [`Uint128`]. This is the minimum amount of `ask` assets to receive.
-///
-/// * **receiver** is an object of type [`Addr`]. This is the address that received `ask` assets.
->>>>>>> 042b0768
 fn assert_minimum_receive(
     deps: Deps,
     asset_info: AssetInfo,
@@ -369,19 +238,7 @@
     }
 }
 
-<<<<<<< HEAD
 /// Exposes all the queries available in the contract.
-=======
-/// ## Description
-/// Exposes all the queries available in the contract.
-/// ## Params
-/// * **deps** is an object of type [`Deps`].
-///
-/// * **_env** is an object of type [`Env`].
-///
-/// * **msg** is an object of type [`QueryMsg`].
-///
->>>>>>> 042b0768
 /// ## Queries
 /// * **QueryMsg::Config {}** Returns general router parameters using a [`ConfigResponse`] object.
 /// * **QueryMsg::SimulateSwapOperations {
@@ -403,14 +260,7 @@
     }
 }
 
-<<<<<<< HEAD
 /// Returns general contract settings in a [`ConfigResponse`] object.
-=======
-/// ## Description
-/// Returns a [`ContractError`] on failure, otherwise returns general contract settings in a [`ConfigResponse`] object.
-/// ## Params
-/// * **deps** is an object of type [`Deps`].
->>>>>>> 042b0768
 pub fn query_config(deps: Deps) -> Result<ConfigResponse, ContractError> {
     let state = CONFIG.load(deps.storage)?;
     let resp = ConfigResponse {
@@ -420,33 +270,18 @@
     Ok(resp)
 }
 
-<<<<<<< HEAD
 /// Manages contract migration.
-=======
-/// ## Description
-/// Used for contract migration. Returns a default object of type [`Response`].
-/// ## Params
-/// * **_deps** is an object of type [`DepsMut`].
-///
-/// * **_env** is an object of type [`Env`].
-///
-/// * **_msg** is an object of type [`MigrateMsg`].
->>>>>>> 042b0768
 #[cfg_attr(not(feature = "library"), entry_point)]
 pub fn migrate(deps: DepsMut, _env: Env, _msg: MigrateMsg) -> Result<Response, ContractError> {
     let contract_version = get_contract_version(deps.storage)?;
 
     match contract_version.contract.as_ref() {
         "astroport-router" => match contract_version.version.as_ref() {
-            "1.0.0" => {}
+            "1.0.0" | "1.1.0" => {}
             _ => return Err(ContractError::MigrationError {}),
         },
         _ => return Err(ContractError::MigrationError {}),
-<<<<<<< HEAD
     };
-=======
-    }
->>>>>>> 042b0768
 
     set_contract_version(deps.storage, CONTRACT_NAME, CONTRACT_VERSION)?;
 
@@ -457,20 +292,10 @@
         .add_attribute("new_contract_version", CONTRACT_VERSION))
 }
 
-<<<<<<< HEAD
 /// Returns the end result of a simulation for one or multiple swap
 /// operations using a [`SimulateSwapOperationsResponse`] object.
 ///
 /// * **offer_amount** amount of offer assets being swapped.
-=======
-/// ## Description
-/// Returns a [`ContractError`] on failure, otherwise returns the end result of a simulation for one or multiple swap
-/// operations using a [`SimulateSwapOperationsResponse`] object.
-/// ## Params
-/// * **deps** is an object of type [`Deps`].
-///
-/// * **offer_amount** is an object of type [`Uint128`]. This is the amount of offer assets being swapped.
->>>>>>> 042b0768
 ///
 /// * **operations** is a vector that contains objects of type [`SwapOperation`].
 /// These are all the swap operations for which we perform a simulation.
@@ -507,24 +332,17 @@
                 )?;
 
                 // Deduct tax
-<<<<<<< HEAD
                 if let AssetInfo::NativeToken { denom } = &offer_asset_info {
                     let asset = Asset {
                         info: AssetInfo::NativeToken {
                             denom: denom.to_string(),
                         },
-=======
-                if let AssetInfo::NativeToken { denom } = offer_asset_info.clone() {
-                    let asset = Asset {
-                        info: AssetInfo::NativeToken { denom },
->>>>>>> 042b0768
                         amount: return_amount,
                     };
 
                     return_amount = return_amount.checked_sub(asset.compute_tax(&deps.querier)?)?;
                 }
 
-<<<<<<< HEAD
                 let mut res: SimulationResponse = deps.querier.query_wasm_smart(
                     pair_info.contract_addr,
                     &PairQueryMsg::Simulation {
@@ -538,22 +356,6 @@
 
                 // Deduct tax
                 if let AssetInfo::NativeToken { denom } = ask_asset_info {
-=======
-                let mut res: SimulationResponse =
-                    deps.querier.query(&QueryRequest::Wasm(WasmQuery::Smart {
-                        contract_addr: pair_info.contract_addr.to_string(),
-                        msg: to_binary(&PairQueryMsg::Simulation {
-                            offer_asset: Asset {
-                                info: offer_asset_info.clone(),
-                                amount: return_amount,
-                            },
-                            ask_asset_info: None,
-                        })?,
-                    }))?;
-
-                // Deduct tax
-                if let AssetInfo::NativeToken { denom } = ask_asset_info.clone() {
->>>>>>> 042b0768
                     let asset = Asset {
                         info: AssetInfo::NativeToken { denom },
                         amount: res.return_amount,
@@ -577,14 +379,7 @@
     })
 }
 
-<<<<<<< HEAD
 /// Validates swap operations.
-=======
-/// ## Description
-/// Validates swap operations. Returns a [`ContractError`] on failure, otherwise returns [`Ok`].
-/// ## Params
-/// * **api** is an object of type [`Api`].
->>>>>>> 042b0768
 ///
 /// * **operations** is a vector that contains objects of type [`SwapOperation`]. These are all the swap operations we check.
 fn assert_operations(api: &dyn Api, operations: &[SwapOperation]) -> Result<(), ContractError> {
@@ -613,7 +408,6 @@
     Ok(())
 }
 
-<<<<<<< HEAD
 #[cfg(test)]
 mod testing {
     use super::*;
@@ -631,56 +425,6 @@
             assert_operations(
                 deps.as_ref().api,
                 &vec![
-                    SwapOperation::NativeSwap {
-                        offer_denom: "uusd".to_string(),
-                        ask_denom: "uluna".to_string(),
-=======
-#[test]
-fn test_invalid_operations() {
-    use cosmwasm_std::coins;
-    use cosmwasm_std::testing::mock_dependencies_with_balance;
-    let deps = mock_dependencies_with_balance(&coins(2, "token"));
-    // empty error
-    assert_eq!(true, assert_operations(deps.as_ref().api, &vec![]).is_err());
-
-    // uluna output
-    assert_eq!(
-        true,
-        assert_operations(
-            deps.as_ref().api,
-            &vec![
-                SwapOperation::AstroSwap {
-                    offer_asset_info: AssetInfo::NativeToken {
-                        denom: "ukrw".to_string(),
-                    },
-                    ask_asset_info: AssetInfo::Token {
-                        contract_addr: Addr::unchecked("asset0001"),
-                    },
-                },
-                SwapOperation::AstroSwap {
-                    offer_asset_info: AssetInfo::Token {
-                        contract_addr: Addr::unchecked("asset0001"),
-                    },
-                    ask_asset_info: AssetInfo::NativeToken {
-                        denom: "uluna".to_string(),
-                    },
-                }
-            ]
-        )
-        .is_ok()
-    );
-
-    // asset0002 output
-    assert_eq!(
-        true,
-        assert_operations(
-            deps.as_ref().api,
-            &vec![
-                SwapOperation::AstroSwap {
-                    offer_asset_info: AssetInfo::NativeToken {
-                        denom: "ukrw".to_string(),
->>>>>>> 042b0768
-                    },
                     SwapOperation::AstroSwap {
                         offer_asset_info: AssetInfo::NativeToken {
                             denom: "ukrw".to_string(),
@@ -708,10 +452,6 @@
             assert_operations(
                 deps.as_ref().api,
                 &vec![
-                    SwapOperation::NativeSwap {
-                        offer_denom: "uusd".to_string(),
-                        ask_denom: "uluna".to_string(),
-                    },
                     SwapOperation::AstroSwap {
                         offer_asset_info: AssetInfo::NativeToken {
                             denom: "ukrw".to_string(),
@@ -720,7 +460,6 @@
                             contract_addr: Addr::unchecked("asset0001"),
                         },
                     },
-<<<<<<< HEAD
                     SwapOperation::AstroSwap {
                         offer_asset_info: AssetInfo::Token {
                             contract_addr: Addr::unchecked("asset0001"),
@@ -728,23 +467,6 @@
                         ask_asset_info: AssetInfo::NativeToken {
                             denom: "uluna".to_string(),
                         },
-=======
-                },
-            ]
-        )
-        .is_ok()
-    );
-
-    // Multiple output token type errors
-    assert_eq!(
-        true,
-        assert_operations(
-            deps.as_ref().api,
-            &vec![
-                SwapOperation::AstroSwap {
-                    offer_asset_info: AssetInfo::NativeToken {
-                        denom: "ukrw".to_string(),
->>>>>>> 042b0768
                     },
                     SwapOperation::AstroSwap {
                         offer_asset_info: AssetInfo::NativeToken {
@@ -765,10 +487,6 @@
             assert_operations(
                 deps.as_ref().api,
                 &vec![
-                    SwapOperation::NativeSwap {
-                        offer_denom: "uusd".to_string(),
-                        ask_denom: "ukrw".to_string(),
-                    },
                     SwapOperation::AstroSwap {
                         offer_asset_info: AssetInfo::NativeToken {
                             denom: "ukrw".to_string(),
@@ -793,27 +511,9 @@
                             contract_addr: Addr::unchecked("asset0002"),
                         },
                     },
-<<<<<<< HEAD
                 ],
             )
             .is_err()
         );
     }
-=======
-                },
-            ]
-        )
-        .is_err()
-    );
-
-    // Native swap operations are not implemented
-    assert!(assert_operations(
-        deps.as_ref().api,
-        &vec![SwapOperation::NativeSwap {
-            offer_denom: "uusd".to_string(),
-            ask_denom: "uluna".to_string(),
-        },]
-    )
-    .is_err())
->>>>>>> 042b0768
 }