--- conflicted
+++ resolved
@@ -23,23 +23,7 @@
 /// Contract version that is used for migration.
 const CONTRACT_VERSION: &str = env!("CARGO_PKG_VERSION");
 
-<<<<<<< HEAD
 /// Creates a new contract with the specified parameters in [`InstantiateMsg`].
-=======
-/// ## Description
-/// Creates a new contract with the specified parameters in [`InstantiateMsg`].
-/// Returns a default [`Response`] object if the operation was successful, otherwise returns
-/// a [`StdResult`] if the contract was not created.
-/// ## Params
-/// * **deps** is an object of type [`DepsMut`].
-///
-/// * **_env** is an object of type [`Env`].
-///
-/// * **_info** is an object of type [`MessageInfo`].
-///
-/// * **msg** is a message of type [`InstantiateMsg`] which contains the parameters for
-/// creating the contract.
->>>>>>> 042b0768
 #[cfg_attr(not(feature = "library"), entry_point)]
 pub fn instantiate(
     deps: DepsMut,
@@ -62,24 +46,9 @@
     Ok(Response::new())
 }
 
-<<<<<<< HEAD
 /// Exposes execute functions available in the contract.
 ///
 /// ## Variants
-=======
-/// ## Description
-/// Exposes execute functions available in the contract.
-/// ## Params
-/// * **deps** is an object of type [`Deps`].
-///
-/// * **env** is an object of type [`Env`].
-///
-/// * **info** is an object of type [`MessageInfo`].
-///
-/// * **msg** is an object of type [`ExecuteMsg`].
-///
-/// ## Queries
->>>>>>> 042b0768
 /// * **ExecuteMsg::Claim { recipient, amount }** Claims vested tokens and transfers them to the vesting recipient.
 ///
 /// * **ExecuteMsg::Receive(msg)** Receives a message of type [`Cw20ReceiveMsg`] and processes it
@@ -93,34 +62,23 @@
 ) -> Result<Response, ContractError> {
     match msg {
         ExecuteMsg::Claim { recipient, amount } => claim(deps, env, info, recipient, amount),
-<<<<<<< HEAD
         ExecuteMsg::Receive(msg) => receive_cw20(deps, info, msg),
-=======
-        ExecuteMsg::Receive(msg) => receive_cw20(deps, env, info, msg),
->>>>>>> 042b0768
         ExecuteMsg::RegisterVestingAccounts { vesting_accounts } => {
             let config = CONFIG.load(deps.storage)?;
 
             match &config.vesting_token {
                 AssetInfo::NativeToken { denom } if info.sender == config.owner => {
                     let amount = must_pay(&info, denom)?;
-<<<<<<< HEAD
                     register_vesting_accounts(deps, vesting_accounts, amount)
-=======
-                    register_vesting_accounts(deps, env, vesting_accounts, amount)
->>>>>>> 042b0768
                 }
                 _ => Err(ContractError::Unauthorized {}),
             }
         }
-<<<<<<< HEAD
-=======
         ExecuteMsg::WithdrawFromActiveSchedule {
             account,
             recipient,
             withdraw_amount,
         } => withdraw_from_active_schedule(deps, env, info, account, recipient, withdraw_amount),
->>>>>>> 042b0768
         ExecuteMsg::ProposeNewOwner { owner, expires_in } => {
             let config: Config = CONFIG.load(deps.storage)?;
 
@@ -156,31 +114,14 @@
 }
 
 /// Receives a message of type [`Cw20ReceiveMsg`] and processes it depending on the received template.
-<<<<<<< HEAD
 ///
 /// * **cw20_msg** CW20 message to process.
-=======
-/// If the template is not found in the received message, then a [`ContractError`] is returned,
-/// otherwise it returns a [`Response`] with the specified attributes if the operation was successful.
-/// ## Params
-/// * **deps** is an object of type [`DepsMut`].
-///
-/// * **env** is an object of type [`Env`].
-///
-/// * **info** is an object of type [`MessageInfo`].
-///
-/// * **cw20_msg** is an object of type [`Cw20ReceiveMsg`]. This is the CW20 message to process.
->>>>>>> 042b0768
 fn receive_cw20(
     deps: DepsMut,
     info: MessageInfo,
     cw20_msg: Cw20ReceiveMsg,
 ) -> Result<Response, ContractError> {
-<<<<<<< HEAD
     let config = CONFIG.load(deps.storage)?;
-=======
-    let config: Config = CONFIG.load(deps.storage)?;
->>>>>>> 042b0768
 
     // Permission check
     if cw20_msg.sender != config.owner || token_asset_info(info.sender) != config.vesting_token {
@@ -194,29 +135,11 @@
     }
 }
 
-<<<<<<< HEAD
 /// Create new vesting schedules.
 ///
 /// * **vesting_accounts** list of accounts and associated vesting schedules to create.
 ///
 /// * **cw20_amount** sets the amount that confirms the total amount of all accounts to register.
-=======
-/// ## Description
-/// Create new vesting schedules. Returns a [`Response`] with the specified attributes if the
-/// operation was successful, otherwise returns a [`ContractError`].
-/// ## Params
-/// * **deps** is an object of type [`DepsMut`].
-///
-/// * **_env** is an object of type [`Env`].
-///
-/// * **info** is an object of type [`MessageInfo`].
-///
-/// * **vesting_accounts** is an array with items of tpye [`VestingAccount`].
-/// This is the list of accounts and associated vesting schedules to create.
-///
-/// * **cw20_amount** is an object of type [`Uint128`]. Sets the amount that confirms the total
-/// amount of all accounts to register
->>>>>>> 042b0768
 pub fn register_vesting_accounts(
     deps: DepsMut,
     vesting_accounts: Vec<VestingAccount>,
@@ -268,21 +191,11 @@
     }))
 }
 
-<<<<<<< HEAD
 /// Asserts the validity of a list of vesting schedules.
 ///
 /// * **addr** receiver of the vested tokens.
 ///
 /// * **vesting_schedules** vesting schedules to validate.
-=======
-/// ## Description
-/// Asserts the validity of a list of vesting schedules. Returns an [`Ok`] if the schedules are valid, otherwise returns a
-/// [`ContractError`].
-/// ## Params
-/// * **addr** is an object of type [`Addr`]. This is the receiver of the vested tokens.
-///
-/// * **vesting_schedules** is an object of type [`Env`]. These are the vesting schedules to validate.
->>>>>>> 042b0768
 fn assert_vesting_schedules(
     addr: &Addr,
     vesting_schedules: &[VestingSchedule],
@@ -299,27 +212,11 @@
     Ok(())
 }
 
-<<<<<<< HEAD
 /// Claims vested tokens and transfers them to the vesting recipient.
 ///
 /// * **recipient** vesting recipient for which to claim tokens.
 ///
 /// * **amount** amount of vested tokens to claim.
-=======
-/// ## Description
-/// Claims vested tokens and transfers them to the vesting recipient. Returns a [`Response`] with
-/// specified attributes if operation was successful, otherwise returns a [`ContractError`].
-/// ## Params
-/// * **deps** is an object of type [`DepsMut`].
-///
-/// * **env** is an object of type [`Env`].
-///
-/// * **info** is an object of type [`MessageInfo`].
-///
-/// * **recipient** is an [`Option`] field of type [`String`]. This is the vesting recipient for which to claim tokens.
-///
-/// * **amount** is an [`Option`] field of type [`Uint128`]. This is the amount of vested tokens to claim.
->>>>>>> 042b0768
 pub fn claim(
     deps: DepsMut,
     env: Env,
@@ -327,16 +224,8 @@
     recipient: Option<String>,
     amount: Option<Uint128>,
 ) -> Result<Response, ContractError> {
-<<<<<<< HEAD
     let config = CONFIG.load(deps.storage)?;
     let mut vesting_info = VESTING_INFO.load(deps.storage, &info.sender)?;
-=======
-    let mut response = Response::new();
-
-    let config: Config = CONFIG.load(deps.storage)?;
-
-    let mut vesting_info: VestingInfo = VESTING_INFO.load(deps.storage, &info.sender)?;
->>>>>>> 042b0768
 
     let available_amount = compute_available_amount(env.block.time.seconds(), &vesting_info)?;
 
@@ -349,20 +238,12 @@
         available_amount
     };
 
-<<<<<<< HEAD
     let mut response = Response::new();
 
     if !claim_amount.is_zero() {
         let transfer_msg = config.vesting_token.with_balance(claim_amount).into_msg(
             &deps.querier,
-            recipient.unwrap_or_else(|| info.sender.to_string()),
-=======
-    if !claim_amount.is_zero() {
-        let transfer_msg = config.vesting_token.with_balance(claim_amount).into_msg(
-            &deps.querier,
-            deps.api
-                .addr_validate(&recipient.unwrap_or_else(|| info.sender.to_string()))?,
->>>>>>> 042b0768
+            addr_opt_validate(deps.api, &recipient)?.unwrap_or_else(|| info.sender.clone()),
         )?;
         response = response.add_submessage(SubMsg::new(transfer_msg));
 
@@ -378,7 +259,6 @@
     ]))
 }
 
-<<<<<<< HEAD
 /// Computes the amount of vested and yet unclaimed tokens for a specific vesting recipient.
 /// Returns the computed amount if the operation is successful.
 ///
@@ -386,16 +266,6 @@
 /// Schedules that started later than current_time will be omitted.
 ///
 /// * **vesting_info** vesting schedules for which to compute the amount of tokens
-=======
-/// ## Description
-/// Computes the amount of vested and yet unclaimed tokens for a specific vesting recipient. Returns the computed amount
-/// if the operation is successful.
-/// ## Params
-/// * **current_time** is an object of type [`Timestamp`]. This is the timestamp from which to start querying for vesting schedules.
-/// Schedules that started later than current_time will be omitted.
-///
-/// * **vesting_info** is an object of type [`VestingInfo`]. These are the vesting schedules for which to compute the amount of tokens
->>>>>>> 042b0768
 /// that are vested and can be claimed by the recipient.
 fn compute_available_amount(current_time: u64, vesting_info: &VestingInfo) -> StdResult<Uint128> {
     let mut available_amount: Uint128 = Uint128::zero();
@@ -413,9 +283,6 @@
         .map_err(StdError::from)
 }
 
-<<<<<<< HEAD
-/// Exposes all the queries available in the contract.
-=======
 /// Calculate unlocked amount for particular [`VestingSchedule`].
 /// This function does not consider released amount.
 fn calc_schedule_unlocked_amount(
@@ -525,15 +392,7 @@
     ]))
 }
 
-/// ## Description
 /// Exposes all the queries available in the contract.
-/// ## Params
-/// * **deps** is an object of type [`Deps`].
-///
-/// * **_env** is an object of type [`Env`].
-///
-/// * **msg** is an object of type [`QueryMsg`].
->>>>>>> 042b0768
 ///
 /// ## Queries
 /// * **QueryMsg::Config {}** Returns the contract configuration in an object of type [`Config`].
@@ -571,23 +430,9 @@
     }
 }
 
-<<<<<<< HEAD
 /// Returns the vesting contract configuration using a [`ConfigResponse`] object.
 pub fn query_config(deps: Deps) -> StdResult<ConfigResponse> {
     let config = CONFIG.load(deps.storage)?;
-=======
-/// ## Description
-/// Returns the vesting contract configuration using a [`ConfigResponse`] object.
-///
-/// ## Params
-/// * **deps** is an object of type [`Deps`].
-pub fn query_config(deps: Deps) -> StdResult<ConfigResponse> {
-    let config: Config = CONFIG.load(deps.storage)?;
-    let resp = ConfigResponse {
-        owner: config.owner,
-        vesting_token: config.vesting_token,
-    };
->>>>>>> 042b0768
 
     Ok(ConfigResponse {
         owner: config.owner,
@@ -595,41 +440,22 @@
     })
 }
 
-<<<<<<< HEAD
 /// Return the current block timestamp (in seconds)
 /// * **env** is an object of type [`Env`].
-=======
-/// ## Description
-/// Return the current block timestamp (in seconds)
->>>>>>> 042b0768
 pub fn query_timestamp(env: Env) -> StdResult<u64> {
     Ok(env.block.time.seconds())
 }
 
-<<<<<<< HEAD
 /// Returns the vesting data for a specific vesting recipient using a [`VestingAccountResponse`] object.
 ///
 /// * **address** vesting recipient for which to return vesting data.
 pub fn query_vesting_account(deps: Deps, address: String) -> StdResult<VestingAccountResponse> {
     let address = deps.api.addr_validate(&address)?;
     let info = VESTING_INFO.load(deps.storage, &address)?;
-=======
-/// ## Description
-/// Returns the vesting data for a specific vesting recipient using a [`VestingAccountResponse`] object.
-///
-/// ## Params
-/// * **deps** is an object of type [`Deps`].
-///
-/// * **address** is an object of type [`String`]. This is the vesting recipient for which to return vesting data.
-pub fn query_vesting_account(deps: Deps, address: String) -> StdResult<VestingAccountResponse> {
-    let address = deps.api.addr_validate(&address)?;
-    let info: VestingInfo = VESTING_INFO.load(deps.storage, &address)?;
->>>>>>> 042b0768
 
     Ok(VestingAccountResponse { address, info })
 }
 
-<<<<<<< HEAD
 /// Returns a list of vesting schedules using a [`VestingAccountsResponse`] object.
 ///
 /// * **start_after** index from which to start reading vesting schedules.
@@ -637,33 +463,13 @@
 /// * **limit** amount of vesting schedules to return.
 ///
 /// * **order_by** whether results should be returned in an ascending or descending order.
-=======
-/// ## Description
-/// Returns a list of vesting schedules using a [`VestingAccountsResponse`] object.
-///
-/// ## Params
-/// * **deps** is an object of type [`Deps`].
-///
-/// * **start_after** is an [`Option`] field of type [`String`]. This is the index from which to start reading vesting schedules.
-///
-/// * **limit** is an [`Option`] field of type [`u32`]. This is the amount of vesting schedules to return.
-///
-/// * **order_by** is an [`Option`] field of type [`OrderBy`]. This dictates whether results
-/// should be returned in an ascending or descending order.
->>>>>>> 042b0768
 pub fn query_vesting_accounts(
     deps: Deps,
     start_after: Option<String>,
     limit: Option<u32>,
     order_by: Option<OrderBy>,
 ) -> StdResult<VestingAccountsResponse> {
-<<<<<<< HEAD
     let start_after = addr_opt_validate(deps.api, &start_after)?;
-=======
-    let start_after = start_after
-        .map(|v| deps.api.addr_validate(&v))
-        .transpose()?;
->>>>>>> 042b0768
 
     let vesting_infos = read_vesting_infos(deps, start_after, limit, order_by)?;
 
@@ -675,21 +481,9 @@
     Ok(VestingAccountsResponse { vesting_accounts })
 }
 
-<<<<<<< HEAD
 /// Returns the available amount of vested and yet to be claimed tokens for a specific vesting recipient.
 ///
 /// * **address** vesting recipient for which to return the available amount of tokens to claim.
-=======
-/// ## Description
-/// Returns the available amount of vested and yet to be claimed tokens for a specific vesting recipient.
-///
-/// ## Params
-/// * **deps** is an object of type [`Deps`].
-///
-/// * **env** is an object of type [`Env`].
-///
-/// * **address** is an object of type [`String`]. This is the vesting recipient for which to return the available amount of tokens to claim.
->>>>>>> 042b0768
 pub fn query_vesting_available_amount(deps: Deps, env: Env, address: String) -> StdResult<Uint128> {
     let address = deps.api.addr_validate(&address)?;
 
@@ -698,18 +492,7 @@
     Ok(available_amount)
 }
 
-<<<<<<< HEAD
 /// Manages contract migration.
-=======
-/// ## Description
-/// Used for contract migration. Returns a default object of type [`Response`].
-/// ## Params
-/// * **_deps** is an object of type [`DepsMut`].
-///
-/// * **_env** is an object of type [`Env`].
-///
-/// * **_msg** is an object of type [`MigrateMsg`].
->>>>>>> 042b0768
 #[cfg_attr(not(feature = "library"), entry_point)]
 pub fn migrate(mut deps: DepsMut, _env: Env, _msg: MigrateMsg) -> Result<Response, ContractError> {
     let contract_version = get_contract_version(deps.storage)?;
@@ -717,10 +500,7 @@
     match contract_version.contract.as_ref() {
         "astroport-vesting" => match contract_version.version.as_ref() {
             "1.0.0" => migrate_from_v100(deps.branch())?,
-<<<<<<< HEAD
-=======
-            "1.1.0" | "1.1.1" => {}
->>>>>>> 042b0768
+            "1.1.0" | "1.2.0" => {}
             _ => return Err(ContractError::MigrationError {}),
         },
         _ => return Err(ContractError::MigrationError {}),
