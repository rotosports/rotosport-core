[package]
name = "astroport-maker"
version = "1.2.0"
authors = ["Astroport"]
edition = "2021"

exclude = [
  # Those files are rust-optimizer artifacts. You might want to commit them for convenience but they should not be part of the source code publication.
  "contract.wasm",
  "hash.txt",
]

# See more keys and their definitions at https://doc.rust-lang.org/cargo/reference/manifest.html

[lib]
crate-type = ["cdylib", "rlib"]


[features]
# for more explicit tests, cargo test --features=backtraces
backtraces = ["cosmwasm-std/backtraces"]

[dependencies]
<<<<<<< HEAD
cosmwasm-std = { version = "1.1" }
cw2 = { version = "0.15" }
cw20 = { version = "0.15" }
cw-storage-plus = "0.15"
astroport = { path = "../../../packages/astroport", default-features = false }
thiserror = { version = "1.0" }
astro-satellite-package = { git = "https://github.com/astroport-fi/astroport_ibc.git" }
cosmwasm-schema = { version = "1.1" }
=======
cosmwasm-std = "1.1"
cw2 = "0.15"
cw20 = "0.15"
cw-storage-plus = "0.15"
astroport = { path = "../../../packages/astroport", default-features = false }
astro-satellite-package = { git = "https://github.com/astroport-fi/astroport_ibc.git", branch = "release" }
thiserror = { version = "1.0" }
cosmwasm-schema = "1.1"
>>>>>>> 042b0768

[dev-dependencies]
astroport-token = { path = "../../token" }
astroport-factory = { path = "../../factory" }
astroport-pair = { path = "../../pair" }
<<<<<<< HEAD
astroport-pair-stable = { path = "../../pair_stable" }
cw-multi-test = "0.15"
astroport-governance = { git = "https://github.com/astroport-fi/astroport-governance.git", branch = "main" }
astroport-escrow-fee-distributor = { git = "https://github.com/astroport-fi/astroport-governance.git", branch = "main" }
astroport-native-coin-registry = { path = "../../periphery/native_coin_registry" }
ap-native-coin-registry = { path = "../../../packages/native_coin_registry" }
=======
cw-multi-test = "0.15"
astroport-pair-stable = { path = "../../pair_stable" }
astroport-governance = { git = "https://github.com/astroport-fi/astroport-governance.git", branch = "release" }
astroport-escrow-fee-distributor = { git = "https://github.com/astroport-fi/astroport-governance.git", branch = "release" }
>>>>>>> 042b0768
<|MERGE_RESOLUTION|>--- conflicted
+++ resolved
@@ -1,6 +1,6 @@
 [package]
 name = "astroport-maker"
-version = "1.2.0"
+version = "1.3.0"
 authors = ["Astroport"]
 edition = "2021"
 
@@ -21,40 +21,22 @@
 backtraces = ["cosmwasm-std/backtraces"]
 
 [dependencies]
-<<<<<<< HEAD
-cosmwasm-std = { version = "1.1" }
-cw2 = { version = "0.15" }
-cw20 = { version = "0.15" }
-cw-storage-plus = "0.15"
-astroport = { path = "../../../packages/astroport", default-features = false }
-thiserror = { version = "1.0" }
-astro-satellite-package = { git = "https://github.com/astroport-fi/astroport_ibc.git" }
-cosmwasm-schema = { version = "1.1" }
-=======
 cosmwasm-std = "1.1"
 cw2 = "0.15"
 cw20 = "0.15"
 cw-storage-plus = "0.15"
 astroport = { path = "../../../packages/astroport", default-features = false }
-astro-satellite-package = { git = "https://github.com/astroport-fi/astroport_ibc.git", branch = "release" }
+astro-satellite-package = { git = "https://github.com/astroport-fi/astroport_ibc.git" }
 thiserror = { version = "1.0" }
 cosmwasm-schema = "1.1"
->>>>>>> 042b0768
 
 [dev-dependencies]
 astroport-token = { path = "../../token" }
 astroport-factory = { path = "../../factory" }
 astroport-pair = { path = "../../pair" }
-<<<<<<< HEAD
+cw-multi-test = "0.15"
 astroport-pair-stable = { path = "../../pair_stable" }
-cw-multi-test = "0.15"
 astroport-governance = { git = "https://github.com/astroport-fi/astroport-governance.git", branch = "main" }
 astroport-escrow-fee-distributor = { git = "https://github.com/astroport-fi/astroport-governance.git", branch = "main" }
 astroport-native-coin-registry = { path = "../../periphery/native_coin_registry" }
-ap-native-coin-registry = { path = "../../../packages/native_coin_registry" }
-=======
-cw-multi-test = "0.15"
-astroport-pair-stable = { path = "../../pair_stable" }
-astroport-governance = { git = "https://github.com/astroport-fi/astroport-governance.git", branch = "release" }
-astroport-escrow-fee-distributor = { git = "https://github.com/astroport-fi/astroport-governance.git", branch = "release" }
->>>>>>> 042b0768
+ap-native-coin-registry = { path = "../../../packages/native_coin_registry" }