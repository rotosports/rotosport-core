--- conflicted
+++ resolved
@@ -3,10 +3,7 @@
 use std::cmp::min;
 
 use crate::migration::{migrate_from_v1, migrate_from_v120};
-<<<<<<< HEAD
-=======
-
->>>>>>> 857b27fd
+
 use crate::utils::{
     build_distribute_msg, build_send_msg, build_swap_msg, try_build_swap_msg,
     update_second_receiver_cfg, validate_bridge, BRIDGES_EXECUTION_MAX_DEPTH,
@@ -17,11 +14,7 @@
 use astroport::factory::UpdateAddr;
 use astroport::maker::{
     AssetWithLimit, BalancesResponse, Config, ConfigResponse, ExecuteMsg, InstantiateMsg,
-<<<<<<< HEAD
     MigrateMsg, QueryMsg, SecondReceiverConfig, SecondReceiverParams,
-=======
-    MigrateMsg, QueryMsg, SecondReceiverParams,
->>>>>>> 857b27fd
 };
 use astroport::pair::MAX_ALLOWED_SLIPPAGE;
 use cosmwasm_std::{
@@ -604,7 +597,6 @@
                 &deps.querier,
                 second_receiver_cfg.second_fee_receiver.to_string(),
             )?))
-<<<<<<< HEAD
         }
 
         amount
@@ -628,31 +620,6 @@
             )?))
         }
 
-=======
-        }
-
-        amount
-    } else {
-        Uint128::zero()
-    };
-
-    let governance_amount = if let Some(governance_contract) = &cfg.governance_contract {
-        let amount = amount
-            .checked_sub(second_receiver_amount)?
-            .multiply_ratio(Uint128::from(cfg.governance_percent), Uint128::new(100));
-
-        if !amount.is_zero() {
-            result.push(SubMsg::new(build_send_msg(
-                &Asset {
-                    info: cfg.astro_token.clone(),
-                    amount,
-                },
-                governance_contract.to_string(),
-                None,
-            )?))
-        }
-
->>>>>>> 857b27fd
         amount
     } else {
         Uint128::zero()
@@ -933,10 +900,7 @@
                 migrate_from_v1(deps.branch(), &msg)?;
             }
             "1.2.0" => migrate_from_v120(deps.branch(), msg)?,
-<<<<<<< HEAD
             "1.3.0" => {}
-=======
->>>>>>> 857b27fd
             _ => return Err(ContractError::MigrationError {}),
         },
         _ => return Err(ContractError::MigrationError {}),
