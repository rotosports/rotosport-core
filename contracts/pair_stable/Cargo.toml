--- conflicted
+++ resolved
@@ -41,9 +41,5 @@
 astroport-token = {path = "../token"}
 cw-multi-test = "0.15"
 astroport-factory = {path = "../factory"}
-<<<<<<< HEAD
 derivative = "2.2"
-=======
-derivative = "0.3"
-prost = "0.11.5"
->>>>>>> 77777264
+prost = "0.11.5"