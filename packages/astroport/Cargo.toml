--- conflicted
+++ resolved
@@ -1,6 +1,6 @@
 [package]
 name = "astroport"
-version = "2.2.0"
+version = "2.3.0"
 authors = ["Astroport"]
 edition = "2021"
 description = "Common Astroport types, queriers and other utils"
@@ -23,7 +23,4 @@
 itertools = "0.10"
 cosmwasm-schema = "1.1"
 cw-utils = "0.15"
-<<<<<<< HEAD
-=======
-ap-native-coin-registry = { path = "../../packages/native_coin_registry" }
->>>>>>> bea587d6
+ap-native-coin-registry = { path = "../../packages/native_coin_registry" }