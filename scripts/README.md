## Astroport Core Scripts

### Build local env

```shell
npm install
npm start
```

### Deploy on `testnet`

Set multisig address in corresponding config or create new one in chain_configs

Build contract:
```shell
npm run build-release
```

Create `.env`:
```shell
WALLET="mnemonic"
LCD_CLIENT_URL=https://pisco-lcd.terra.dev
CHAIN_ID=pisco-1
```

<<<<<<< HEAD
Deploy contracts:
=======
Deploy the contracts:
>>>>>>> 042b0768
```shell
npm run build-app
```<|MERGE_RESOLUTION|>--- conflicted
+++ resolved
@@ -13,7 +13,7 @@
 
 Build contract:
 ```shell
-npm run build-release
+npm run build-artifacts
 ```
 
 Create `.env`:
@@ -23,11 +23,7 @@
 CHAIN_ID=pisco-1
 ```
 
-<<<<<<< HEAD
 Deploy contracts:
-=======
-Deploy the contracts:
->>>>>>> 042b0768
 ```shell
 npm run build-app
 ```